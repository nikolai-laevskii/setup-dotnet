<<<<<<< HEAD
name: 'Setup Dotnet environment'
description: 'Setup a dotnet environment and add it to the PATH, set up proxy support, and set up authentication to private package sources like GPR.'
author: 'GitHub'
inputs: 
  dotnet-version:
    description: 'SDK version to use. E.g. 2.2.104'
  source-url:
    description: 'Optional package source for which to set up authentication. Will consult any existing NuGet.config in the root of the repo and provide a temporary NuGet.config using the NUGET_AUTH_TOKEN environment variable as a ClearTextPassword'
  owner:
    description: 'Optional OWNER for using packages from GitHub Package Registry organizations/users other than the current repository''s owner. Only used if a GPR URL is also provided in source-url'
  config-file:
    description: 'Optional NuGet.config location, if your NuGet.config isn''t located in the root of the repo.'
  # Deprecated option, do not use. Will not be supported after October 1, 2019
=======
name: 'Setup .NET Core SDK'
description: 'Set up a specific version of the .NET Core SDK and add the command-line tools to the PATH'
author: 'GitHub'
inputs: 
  dotnet-version:
    description: 'SDK version to use. Example: 2.2.104'
# Deprecated option, do not use. Will not be supported after October 1, 2019
>>>>>>> 154c08aa
  version:
    description: 'Deprecated. Use dotnet-version instead. Will not be supported after October 1, 2019'
    deprecationMessage: 'The version property will not be supported after October 1, 2019. Use dotnet-version instead'
runs:
  using: 'node12'
  main: 'lib/setup-dotnet.js'<|MERGE_RESOLUTION|>--- conflicted
+++ resolved
@@ -1,10 +1,9 @@
-<<<<<<< HEAD
-name: 'Setup Dotnet environment'
-description: 'Setup a dotnet environment and add it to the PATH, set up proxy support, and set up authentication to private package sources like GPR.'
+name: 'Setup .NET Core SDK'
+description: 'Set up a specific version of the .NET Core SDK, add the command-line tools to the PATH and set up authentication to private package sources like GitHub Packages.'
 author: 'GitHub'
 inputs: 
   dotnet-version:
-    description: 'SDK version to use. E.g. 2.2.104'
+    description: 'SDK version to use. Example: 2.2.104'
   source-url:
     description: 'Optional package source for which to set up authentication. Will consult any existing NuGet.config in the root of the repo and provide a temporary NuGet.config using the NUGET_AUTH_TOKEN environment variable as a ClearTextPassword'
   owner:
@@ -12,15 +11,6 @@
   config-file:
     description: 'Optional NuGet.config location, if your NuGet.config isn''t located in the root of the repo.'
   # Deprecated option, do not use. Will not be supported after October 1, 2019
-=======
-name: 'Setup .NET Core SDK'
-description: 'Set up a specific version of the .NET Core SDK and add the command-line tools to the PATH'
-author: 'GitHub'
-inputs: 
-  dotnet-version:
-    description: 'SDK version to use. Example: 2.2.104'
-# Deprecated option, do not use. Will not be supported after October 1, 2019
->>>>>>> 154c08aa
   version:
     description: 'Deprecated. Use dotnet-version instead. Will not be supported after October 1, 2019'
     deprecationMessage: 'The version property will not be supported after October 1, 2019. Use dotnet-version instead'
