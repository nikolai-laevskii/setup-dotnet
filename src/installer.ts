--- conflicted
+++ resolved
@@ -1,299 +1,294 @@
-// Load tempDirectory before it gets wiped by tool-cache
-import * as core from '@actions/core';
-import * as exec from '@actions/exec';
-import * as io from '@actions/io';
-import hc = require('@actions/http-client');
-import {chmodSync} from 'fs';
-import * as path from 'path';
-import {ExecOptions} from '@actions/exec/lib/interfaces';
-import * as semver from 'semver';
-
-const IS_WINDOWS = process.platform === 'win32';
-
-/**
- * Represents the inputted version information
- */
-export class DotNetVersionInfo {
-  public inputVersion: string;
-  private fullversion: string;
-  private isExactVersionSet: boolean = false;
-
-  constructor(version: string) {
-    this.inputVersion = version;
-
-    // Check for exact match
-    if (semver.valid(semver.clean(version) || '') != null) {
-      this.fullversion = semver.clean(version) as string;
-      this.isExactVersionSet = true;
-
-      return;
-    }
-
-<<<<<<< HEAD
-    let parts: string[] = version.split('.');
-=======
-    //Note: No support for previews when using generic
-    const parts: string[] = version.split('.');
->>>>>>> 20e68089
-
-    if (parts.length < 2 || parts.length > 3) this.throwInvalidVersionFormat();
-
-    if (parts.length == 3 && parts[2] !== 'x' && parts[2] !== '*') {
-      this.throwInvalidVersionFormat();
-    }
-
-    const major = this.getVersionNumberOrThrow(parts[0]);
-    const minor = ['x', '*'].includes(parts[1])
-      ? parts[1]
-      : this.getVersionNumberOrThrow(parts[1]);
-
-    this.fullversion = major + '.' + minor;
-  }
-
-  private getVersionNumberOrThrow(input: string): number {
-    try {
-      if (!input || input.trim() === '') this.throwInvalidVersionFormat();
-
-      let number = Number(input);
-
-      if (Number.isNaN(number) || number < 0) this.throwInvalidVersionFormat();
-
-      return number;
-    } catch {
-      this.throwInvalidVersionFormat();
-      return -1;
-    }
-  }
-
-  private throwInvalidVersionFormat() {
-    throw new Error(
-      'Invalid version format! Supported: 1.2.3, 1.2, 1.2.x, 1.2.*'
-    );
-  }
-
-  /**
-   * If true exacatly one version should be resolved
-   */
-  public isExactVersion(): boolean {
-    return this.isExactVersionSet;
-  }
-
-  public version(): string {
-    return this.fullversion;
-  }
-}
-
-export class DotnetCoreInstaller {
-  constructor(version: string, includePrerelease: boolean = false) {
-    this.version = version;
-    this.includePrerelease = includePrerelease;
-  }
-
-  public async installDotnet() {
-    let output = '';
-    let resultCode = 0;
-
-    let calculatedVersion = await this.resolveVersion(
-      new DotNetVersionInfo(this.version)
-    );
-
-    var envVariables: {[key: string]: string} = {};
-    for (let key in process.env) {
-      if (process.env[key]) {
-        let value: any = process.env[key];
-        envVariables[key] = value;
-      }
-    }
-    if (IS_WINDOWS) {
-      let escapedScript = path
-        .join(__dirname, '..', 'externals', 'install-dotnet.ps1')
-        .replace(/'/g, "''");
-      let command = `& '${escapedScript}'`;
-      if (calculatedVersion) {
-        command += ` -Version ${calculatedVersion}`;
-      }
-      if (process.env['https_proxy'] != null) {
-        command += ` -ProxyAddress ${process.env['https_proxy']}`;
-      }
-      // This is not currently an option
-      if (process.env['no_proxy'] != null) {
-        command += ` -ProxyBypassList ${process.env['no_proxy']}`;
-      }
-
-      // process.env must be explicitly passed in for DOTNET_INSTALL_DIR to be used
-      const powershellPath = await io.which('powershell', true);
-
-      var options: ExecOptions = {
-        listeners: {
-          stdout: (data: Buffer) => {
-            output += data.toString();
-          }
-        },
-        env: envVariables
-      };
-
-      resultCode = await exec.exec(
-        `"${powershellPath}"`,
-        [
-          '-NoLogo',
-          '-Sta',
-          '-NoProfile',
-          '-NonInteractive',
-          '-ExecutionPolicy',
-          'Unrestricted',
-          '-Command',
-          command
-        ],
-        options
-      );
-    } else {
-      let escapedScript = path
-        .join(__dirname, '..', 'externals', 'install-dotnet.sh')
-        .replace(/'/g, "''");
-      chmodSync(escapedScript, '777');
-
-      const scriptPath = await io.which(escapedScript, true);
-
-      let scriptArguments: string[] = [];
-      if (calculatedVersion) {
-        scriptArguments.push('--version', calculatedVersion);
-      }
-
-      // process.env must be explicitly passed in for DOTNET_INSTALL_DIR to be used
-      resultCode = await exec.exec(`"${scriptPath}"`, scriptArguments, {
-        listeners: {
-          stdout: (data: Buffer) => {
-            output += data.toString();
-          }
-        },
-        env: envVariables
-      });
-    }
-
-    if (process.env['DOTNET_INSTALL_DIR']) {
-      core.addPath(process.env['DOTNET_INSTALL_DIR']);
-      core.exportVariable('DOTNET_ROOT', process.env['DOTNET_INSTALL_DIR']);
-    } else {
-      if (IS_WINDOWS) {
-        // This is the default set in install-dotnet.ps1
-        core.addPath(
-          path.join(process.env['LocalAppData'] + '', 'Microsoft', 'dotnet')
-        );
-        core.exportVariable(
-          'DOTNET_ROOT',
-          path.join(process.env['LocalAppData'] + '', 'Microsoft', 'dotnet')
-        );
-      } else {
-        // This is the default set in install-dotnet.sh
-        core.addPath(path.join(process.env['HOME'] + '', '.dotnet'));
-        core.exportVariable(
-          'DOTNET_ROOT',
-          path.join(process.env['HOME'] + '', '.dotnet')
-        );
-      }
-    }
-
-    console.log(process.env['PATH']);
-
-    if (resultCode != 0) {
-      throw new Error(`Failed to install dotnet ${resultCode}. ${output}`);
-    }
-  }
-
-  // versionInfo - versionInfo of the SDK/Runtime
-  async resolveVersion(versionInfo: DotNetVersionInfo): Promise<string> {
-    if (versionInfo.isExactVersion()) {
-      return versionInfo.version();
-    }
-
-    const httpClient = new hc.HttpClient('actions/setup-dotnet', [], {
-      allowRetries: true,
-      maxRetries: 3
-    });
-
-    const releasesJsonUrl: string = await this.getReleasesJsonUrl(
-      httpClient,
-      versionInfo.version().split('.')
-    );
-
-    const releasesResponse = await httpClient.getJson<any>(releasesJsonUrl);
-    const releasesResult = releasesResponse.result || {};
-    let releasesInfo: any[] = releasesResult['releases'];
-    releasesInfo = releasesInfo.filter((releaseInfo: any) => {
-      return (
-        semver.satisfies(releaseInfo['sdk']['version'], versionInfo.version(), {
-          includePrerelease: this.includePrerelease
-        }) ||
-        semver.satisfies(
-          releaseInfo['sdk']['version-display'],
-          versionInfo.version(),
-          {
-            includePrerelease: this.includePrerelease
-          }
-        )
-      );
-    });
-
-    // Exclude versions that are newer than the latest if using not exact
-    let latestSdk: string = releasesResult['latest-sdk'];
-
-    releasesInfo = releasesInfo.filter((releaseInfo: any) =>
-      semver.lte(releaseInfo['sdk']['version'], latestSdk, {
-        includePrerelease: this.includePrerelease
-      })
-    );
-
-    // Sort for latest version
-    releasesInfo = releasesInfo.sort((a, b) =>
-      semver.rcompare(a['sdk']['version'], b['sdk']['version'], {
-        includePrerelease: this.includePrerelease
-      })
-    );
-
-    if (releasesInfo.length == 0) {
-      throw new Error(
-        `Could not find dotnet core version. Please ensure that specified version ${versionInfo.inputVersion} is valid.`
-      );
-    }
-
-    let release = releasesInfo[0];
-    return release['sdk']['version'];
-  }
-
-  private async getReleasesJsonUrl(
-    httpClient: hc.HttpClient,
-    versionParts: string[]
-  ): Promise<string> {
-    const response = await httpClient.getJson<any>(DotNetCoreIndexUrl);
-    const result = response.result || {};
-    let releasesInfo: any[] = result['releases-index'];
-
-    releasesInfo = releasesInfo.filter((info: any) => {
-      // channel-version is the first 2 elements of the version (e.g. 2.1), filter out versions that don't match 2.1.x.
-      const sdkParts: string[] = info['channel-version'].split('.');
-      if (
-        versionParts.length >= 2 &&
-        !(versionParts[1] == 'x' || versionParts[1] == '*')
-      ) {
-        return versionParts[0] == sdkParts[0] && versionParts[1] == sdkParts[1];
-      }
-      return versionParts[0] == sdkParts[0];
-    });
-
-    if (releasesInfo.length === 0) {
-      throw new Error(
-        `Could not find info for version ${versionParts.join(
-          '.'
-        )} at ${DotNetCoreIndexUrl}`
-      );
-    }
-
-    return releasesInfo[0]['releases.json'];
-  }
-
-  private version: string;
-  private includePrerelease: boolean;
-}
-
-const DotNetCoreIndexUrl: string =
-  'https://dotnetcli.blob.core.windows.net/dotnet/release-metadata/releases-index.json';
+// Load tempDirectory before it gets wiped by tool-cache
+import * as core from '@actions/core';
+import * as exec from '@actions/exec';
+import * as io from '@actions/io';
+import hc = require('@actions/http-client');
+import {chmodSync} from 'fs';
+import * as path from 'path';
+import {ExecOptions} from '@actions/exec/lib/interfaces';
+import * as semver from 'semver';
+
+const IS_WINDOWS = process.platform === 'win32';
+
+/**
+ * Represents the inputted version information
+ */
+export class DotNetVersionInfo {
+  public inputVersion: string;
+  private fullversion: string;
+  private isExactVersionSet: boolean = false;
+
+  constructor(version: string) {
+    this.inputVersion = version;
+
+    // Check for exact match
+    if (semver.valid(semver.clean(version) || '') != null) {
+      this.fullversion = semver.clean(version) as string;
+      this.isExactVersionSet = true;
+
+      return;
+    }
+
+    const parts: string[] = version.split('.');
+
+    if (parts.length < 2 || parts.length > 3) this.throwInvalidVersionFormat();
+
+    if (parts.length == 3 && parts[2] !== 'x' && parts[2] !== '*') {
+      this.throwInvalidVersionFormat();
+    }
+
+    const major = this.getVersionNumberOrThrow(parts[0]);
+    const minor = ['x', '*'].includes(parts[1])
+      ? parts[1]
+      : this.getVersionNumberOrThrow(parts[1]);
+
+    this.fullversion = major + '.' + minor;
+  }
+
+  private getVersionNumberOrThrow(input: string): number {
+    try {
+      if (!input || input.trim() === '') this.throwInvalidVersionFormat();
+
+      let number = Number(input);
+
+      if (Number.isNaN(number) || number < 0) this.throwInvalidVersionFormat();
+
+      return number;
+    } catch {
+      this.throwInvalidVersionFormat();
+      return -1;
+    }
+  }
+
+  private throwInvalidVersionFormat() {
+    throw new Error(
+      'Invalid version format! Supported: 1.2.3, 1.2, 1.2.x, 1.2.*'
+    );
+  }
+
+  /**
+   * If true exacatly one version should be resolved
+   */
+  public isExactVersion(): boolean {
+    return this.isExactVersionSet;
+  }
+
+  public version(): string {
+    return this.fullversion;
+  }
+}
+
+export class DotnetCoreInstaller {
+  constructor(version: string, includePrerelease: boolean = false) {
+    this.version = version;
+    this.includePrerelease = includePrerelease;
+  }
+
+  public async installDotnet() {
+    let output = '';
+    let resultCode = 0;
+
+    let calculatedVersion = await this.resolveVersion(
+      new DotNetVersionInfo(this.version)
+    );
+
+    var envVariables: {[key: string]: string} = {};
+    for (let key in process.env) {
+      if (process.env[key]) {
+        let value: any = process.env[key];
+        envVariables[key] = value;
+      }
+    }
+    if (IS_WINDOWS) {
+      let escapedScript = path
+        .join(__dirname, '..', 'externals', 'install-dotnet.ps1')
+        .replace(/'/g, "''");
+      let command = `& '${escapedScript}'`;
+      if (calculatedVersion) {
+        command += ` -Version ${calculatedVersion}`;
+      }
+      if (process.env['https_proxy'] != null) {
+        command += ` -ProxyAddress ${process.env['https_proxy']}`;
+      }
+      // This is not currently an option
+      if (process.env['no_proxy'] != null) {
+        command += ` -ProxyBypassList ${process.env['no_proxy']}`;
+      }
+
+      // process.env must be explicitly passed in for DOTNET_INSTALL_DIR to be used
+      const powershellPath = await io.which('powershell', true);
+
+      var options: ExecOptions = {
+        listeners: {
+          stdout: (data: Buffer) => {
+            output += data.toString();
+          }
+        },
+        env: envVariables
+      };
+
+      resultCode = await exec.exec(
+        `"${powershellPath}"`,
+        [
+          '-NoLogo',
+          '-Sta',
+          '-NoProfile',
+          '-NonInteractive',
+          '-ExecutionPolicy',
+          'Unrestricted',
+          '-Command',
+          command
+        ],
+        options
+      );
+    } else {
+      let escapedScript = path
+        .join(__dirname, '..', 'externals', 'install-dotnet.sh')
+        .replace(/'/g, "''");
+      chmodSync(escapedScript, '777');
+
+      const scriptPath = await io.which(escapedScript, true);
+
+      let scriptArguments: string[] = [];
+      if (calculatedVersion) {
+        scriptArguments.push('--version', calculatedVersion);
+      }
+
+      // process.env must be explicitly passed in for DOTNET_INSTALL_DIR to be used
+      resultCode = await exec.exec(`"${scriptPath}"`, scriptArguments, {
+        listeners: {
+          stdout: (data: Buffer) => {
+            output += data.toString();
+          }
+        },
+        env: envVariables
+      });
+    }
+
+    if (process.env['DOTNET_INSTALL_DIR']) {
+      core.addPath(process.env['DOTNET_INSTALL_DIR']);
+      core.exportVariable('DOTNET_ROOT', process.env['DOTNET_INSTALL_DIR']);
+    } else {
+      if (IS_WINDOWS) {
+        // This is the default set in install-dotnet.ps1
+        core.addPath(
+          path.join(process.env['LocalAppData'] + '', 'Microsoft', 'dotnet')
+        );
+        core.exportVariable(
+          'DOTNET_ROOT',
+          path.join(process.env['LocalAppData'] + '', 'Microsoft', 'dotnet')
+        );
+      } else {
+        // This is the default set in install-dotnet.sh
+        core.addPath(path.join(process.env['HOME'] + '', '.dotnet'));
+        core.exportVariable(
+          'DOTNET_ROOT',
+          path.join(process.env['HOME'] + '', '.dotnet')
+        );
+      }
+    }
+
+    console.log(process.env['PATH']);
+
+    if (resultCode != 0) {
+      throw new Error(`Failed to install dotnet ${resultCode}. ${output}`);
+    }
+  }
+
+  // versionInfo - versionInfo of the SDK/Runtime
+  async resolveVersion(versionInfo: DotNetVersionInfo): Promise<string> {
+    if (versionInfo.isExactVersion()) {
+      return versionInfo.version();
+    }
+
+    const httpClient = new hc.HttpClient('actions/setup-dotnet', [], {
+      allowRetries: true,
+      maxRetries: 3
+    });
+
+    const releasesJsonUrl: string = await this.getReleasesJsonUrl(
+      httpClient,
+      versionInfo.version().split('.')
+    );
+
+    const releasesResponse = await httpClient.getJson<any>(releasesJsonUrl);
+    const releasesResult = releasesResponse.result || {};
+    let releasesInfo: any[] = releasesResult['releases'];
+    releasesInfo = releasesInfo.filter((releaseInfo: any) => {
+      return (
+        semver.satisfies(releaseInfo['sdk']['version'], versionInfo.version(), {
+          includePrerelease: this.includePrerelease
+        }) ||
+        semver.satisfies(
+          releaseInfo['sdk']['version-display'],
+          versionInfo.version(),
+          {
+            includePrerelease: this.includePrerelease
+          }
+        )
+      );
+    });
+
+    // Exclude versions that are newer than the latest if using not exact
+    let latestSdk: string = releasesResult['latest-sdk'];
+
+    releasesInfo = releasesInfo.filter((releaseInfo: any) =>
+      semver.lte(releaseInfo['sdk']['version'], latestSdk, {
+        includePrerelease: this.includePrerelease
+      })
+    );
+
+    // Sort for latest version
+    releasesInfo = releasesInfo.sort((a, b) =>
+      semver.rcompare(a['sdk']['version'], b['sdk']['version'], {
+        includePrerelease: this.includePrerelease
+      })
+    );
+
+    if (releasesInfo.length == 0) {
+      throw new Error(
+        `Could not find dotnet core version. Please ensure that specified version ${versionInfo.inputVersion} is valid.`
+      );
+    }
+
+    let release = releasesInfo[0];
+    return release['sdk']['version'];
+  }
+
+  private async getReleasesJsonUrl(
+    httpClient: hc.HttpClient,
+    versionParts: string[]
+  ): Promise<string> {
+    const response = await httpClient.getJson<any>(DotNetCoreIndexUrl);
+    const result = response.result || {};
+    let releasesInfo: any[] = result['releases-index'];
+
+    releasesInfo = releasesInfo.filter((info: any) => {
+      // channel-version is the first 2 elements of the version (e.g. 2.1), filter out versions that don't match 2.1.x.
+      const sdkParts: string[] = info['channel-version'].split('.');
+      if (
+        versionParts.length >= 2 &&
+        !(versionParts[1] == 'x' || versionParts[1] == '*')
+      ) {
+        return versionParts[0] == sdkParts[0] && versionParts[1] == sdkParts[1];
+      }
+      return versionParts[0] == sdkParts[0];
+    });
+
+    if (releasesInfo.length === 0) {
+      throw new Error(
+        `Could not find info for version ${versionParts.join(
+          '.'
+        )} at ${DotNetCoreIndexUrl}`
+      );
+    }
+
+    return releasesInfo[0]['releases.json'];
+  }
+
+  private version: string;
+  private includePrerelease: boolean;
+}
+
+const DotNetCoreIndexUrl: string =
+  'https://dotnetcli.blob.core.windows.net/dotnet/release-metadata/releases-index.json';