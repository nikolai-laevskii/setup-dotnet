--- conflicted
+++ resolved
@@ -1,735 +1,378 @@
-<<<<<<< HEAD
-// Load tempDirectory before it gets wiped by tool-cache
-let tempDirectory = process.env['RUNNER_TEMPDIRECTORY'] || '';
-import * as core from '@actions/core';
-import * as exec from '@actions/exec';
-import * as io from '@actions/io';
-import * as tc from '@actions/tool-cache';
-import httpClient = require('typed-rest-client/HttpClient');
-import {HttpClientResponse} from 'typed-rest-client/HttpClient';
-import {chmodSync} from 'fs';
-import * as os from 'os';
-import * as path from 'path';
-import * as semver from 'semver';
-import * as util from 'util';
-
-const IS_WINDOWS = process.platform === 'win32';
-
-if (!tempDirectory) {
-  let baseLocation;
-  if (IS_WINDOWS) {
-    // On windows use the USERPROFILE env variable
-    baseLocation = process.env['USERPROFILE'] || 'C:\\';
-  } else {
-    if (process.platform === 'darwin') {
-      baseLocation = '/Users';
-    } else {
-      baseLocation = '/home';
-    }
-  }
-  tempDirectory = path.join(baseLocation, 'actions', 'temp');
-}
-
-export class DotnetCoreInstaller {
-  constructor(version: string) {
-    if (semver.valid(semver.clean(version) || '') == null) {
-      throw 'Implicit version not permitted';
-    }
-    this.version = version;
-    this.cachedToolName = 'dncs';
-    this.arch = 'x64';
-  }
-
-  public async installDotnet() {
-    // Check cache
-    let toolPath: string;
-    let osSuffixes = await this.detectMachineOS();
-    let parts = osSuffixes[0].split('-');
-    if (parts.length > 1) {
-      this.arch = parts[1];
-    }
-    toolPath = this.getLocalTool();
-
-    if (!toolPath) {
-      // download, extract, cache
-      console.log('Getting a download url', this.version);
-      let downloadUrls = await this.getDownloadUrls(osSuffixes, this.version);
-      toolPath = await this.downloadAndInstall(downloadUrls);
-    } else {
-      console.log('Using cached tool');
-    }
-
-    // Need to set this so that .NET Core global tools find the right locations.
-    core.exportVariable('DOTNET_ROOT', path.join(toolPath, '../..'));
-
-    // Prepend the tools path. instructs the agent to prepend for future tasks
-    core.addPath(toolPath);
-  }
-
-  private getLocalTool(): string {
-    console.log('Checking tool cache');
-    return tc.find(this.cachedToolName, this.version, this.arch);
-  }
-
-  private async detectMachineOS(): Promise<string[]> {
-    let osSuffix: string[] = [];
-    let output = '';
-
-    let resultCode = 0;
-    if (IS_WINDOWS) {
-      let escapedScript = path
-        .join(__dirname, '..', 'externals', 'get-os-platform.ps1')
-        .replace(/'/g, "''");
-      let command = `& '${escapedScript}'`;
-
-      const powershellPath = await io.which('powershell', true);
-      resultCode = await exec.exec(
-        `"${powershellPath}"`,
-        [
-          '-NoLogo',
-          '-Sta',
-          '-NoProfile',
-          '-NonInteractive',
-          '-ExecutionPolicy',
-          'Unrestricted',
-          '-Command',
-          command
-        ],
-        {
-          listeners: {
-            stdout: (data: Buffer) => {
-              output += data.toString();
-            }
-          }
-        }
-      );
-    } else {
-      let scriptPath = path.join(
-        __dirname,
-        '..',
-        'externals',
-        'get-os-distro.sh'
-      );
-      chmodSync(scriptPath, '777');
-
-      const toolPath = await io.which(scriptPath, true);
-      resultCode = await exec.exec(`"${toolPath}"`, [], {
-        listeners: {
-          stdout: (data: Buffer) => {
-            output += data.toString();
-          }
-        }
-      });
-    }
-
-    if (resultCode != 0) {
-      throw `Failed to detect os with result code ${resultCode}. Output: ${output}`;
-    }
-
-    let index;
-    if ((index = output.indexOf('Primary:')) >= 0) {
-      let primary = output.substr(index + 'Primary:'.length).split(os.EOL)[0];
-      osSuffix.push(primary);
-    }
-
-    if ((index = output.indexOf('Legacy:')) >= 0) {
-      let legacy = output.substr(index + 'Legacy:'.length).split(os.EOL)[0];
-      osSuffix.push(legacy);
-    }
-
-    if (osSuffix.length == 0) {
-      throw 'Could not detect platform';
-    }
-
-    return osSuffix;
-  }
-
-  private async downloadAndInstall(downloadUrls: string[]) {
-    let downloaded = false;
-    let downloadPath = '';
-    for (const url of downloadUrls) {
-      try {
-        downloadPath = await tc.downloadTool(url);
-        downloaded = true;
-        break;
-      } catch (error) {
-        console.log('Could Not Download', url, JSON.stringify(error));
-      }
-    }
-
-    if (!downloaded) {
-      throw 'Failed to download package';
-    }
-
-    // extract
-    console.log('Extracting Package', downloadPath);
-    let extPath: string = IS_WINDOWS
-      ? await tc.extractZip(downloadPath)
-      : await tc.extractTar(downloadPath);
-
-    // cache tool
-    console.log('Caching tool');
-    let cachedDir = await tc.cacheDir(
-      extPath,
-      this.cachedToolName,
-      this.version,
-      this.arch
-    );
-
-    console.log('Successfully installed', this.version);
-    return cachedDir;
-  }
-
-  // OsSuffixes - The suffix which is a part of the file name ex- linux-x64, windows-x86
-  // Type - SDK / Runtime
-  // Version - Version of the SDK/Runtime
-  private async getDownloadUrls(
-    osSuffixes: string[],
-    version: string
-  ): Promise<string[]> {
-    let downloadUrls: string[] = [];
-    let releasesJSON = await this.getReleasesJson();
-    core.debug('Releases: ' + releasesJSON);
-
-    let releasesInfo = JSON.parse(await releasesJSON.readBody());
-    releasesInfo = releasesInfo.filter((releaseInfo: any) => {
-      return (
-        releaseInfo['version-sdk'] === version ||
-        releaseInfo['version-sdk-display'] === version
-      );
-    });
-
-    if (releasesInfo.length != 0) {
-      let release = releasesInfo[0];
-      let blobUrl: string = release['blob-sdk'];
-      let dlcUrl: string = release['dlc--sdk'];
-      let fileName: string = release['sdk-' + osSuffixes[0]]
-        ? release['sdk-' + osSuffixes[0]]
-        : release['sdk-' + osSuffixes[1]];
-
-      if (!!fileName) {
-        fileName = fileName.trim();
-        // For some latest version, the filename itself can be full download url.
-        // Do a very basic check for url(instead of regex) as the url is only for downloading and
-        // is coming from .net core releases json and not some ransom user input
-        if (fileName.toLowerCase().startsWith('https://')) {
-          downloadUrls.push(fileName);
-        } else {
-          if (!!blobUrl) {
-            downloadUrls.push(util.format('%s%s', blobUrl.trim(), fileName));
-          }
-
-          if (!!dlcUrl) {
-            downloadUrls.push(util.format('%s%s', dlcUrl.trim(), fileName));
-          }
-        }
-      } else {
-        throw `The specified version's download links are not correctly formed in the supported versions document => ${DotNetCoreReleasesUrl}`;
-      }
-    } else {
-      console.log(
-        `Could not fetch download information for version ${version}`
-      );
-      downloadUrls = await this.getFallbackDownloadUrls(version);
-    }
-
-    if (downloadUrls.length == 0) {
-      throw `Could not construct download URL. Please ensure that specified version ${version} is valid.`;
-    }
-
-    core.debug(`Got download urls ${downloadUrls}`);
-
-    return downloadUrls;
-  }
-
-  private getReleasesJson(): Promise<HttpClientResponse> {
-    var httpCallbackClient = new httpClient.HttpClient('setup-dotnet', [], {});
-    return httpCallbackClient.get(DotNetCoreReleasesUrl);
-  }
-
-  private async getFallbackDownloadUrls(version: string): Promise<string[]> {
-    let primaryUrlSearchString: string;
-    let legacyUrlSearchString: string;
-    let output = '';
-    let resultCode = 0;
-
-    if (IS_WINDOWS) {
-      let escapedScript = path
-        .join(__dirname, '..', 'externals', 'install-dotnet.ps1')
-        .replace(/'/g, "''");
-      let command = `& '${escapedScript}' -Version ${version} -DryRun`;
-
-      const powershellPath = await io.which('powershell', true);
-      resultCode = await exec.exec(
-        `"${powershellPath}"`,
-        [
-          '-NoLogo',
-          '-Sta',
-          '-NoProfile',
-          '-NonInteractive',
-          '-ExecutionPolicy',
-          'Unrestricted',
-          '-Command',
-          command
-        ],
-        {
-          listeners: {
-            stdout: (data: Buffer) => {
-              output += data.toString();
-            }
-          }
-        }
-      );
-
-      primaryUrlSearchString = 'dotnet-install: Primary named payload URL: ';
-      legacyUrlSearchString = 'dotnet-install: Legacy named payload URL: ';
-    } else {
-      let escapedScript = path
-        .join(__dirname, '..', 'externals', 'install-dotnet.sh')
-        .replace(/'/g, "''");
-      chmodSync(escapedScript, '777');
-
-      const scriptPath = await io.which(escapedScript, true);
-      resultCode = await exec.exec(
-        `"${scriptPath}"`,
-        ['--version', version, '--dry-run'],
-        {
-          listeners: {
-            stdout: (data: Buffer) => {
-              output += data.toString();
-            }
-          }
-        }
-      );
-
-      primaryUrlSearchString = 'dotnet-install: Primary named payload URL: ';
-      legacyUrlSearchString = 'dotnet-install: Legacy named payload URL: ';
-    }
-
-    if (resultCode != 0) {
-      throw `Failed to get download urls with result code ${resultCode}. ${output}`;
-    }
-
-    let primaryUrl: string = '';
-    let legacyUrl: string = '';
-    if (!!output && output.length > 0) {
-      let lines: string[] = output.split(os.EOL);
-
-      // Fallback to \n if initial split doesn't work (not consistent across versions)
-      if (lines.length === 1) {
-        lines = output.split('\n');
-      }
-      if (!!lines && lines.length > 0) {
-        lines.forEach((line: string) => {
-          if (!line) {
-            return;
-          }
-          var primarySearchStringIndex = line.indexOf(primaryUrlSearchString);
-          if (primarySearchStringIndex > -1) {
-            primaryUrl = line.substring(
-              primarySearchStringIndex + primaryUrlSearchString.length
-            );
-            return;
-          }
-
-          var legacySearchStringIndex = line.indexOf(legacyUrlSearchString);
-          if (legacySearchStringIndex > -1) {
-            legacyUrl = line.substring(
-              legacySearchStringIndex + legacyUrlSearchString.length
-            );
-            return;
-          }
-        });
-      }
-    }
-
-    return [primaryUrl, legacyUrl];
-  }
-
-  private version: string;
-  private cachedToolName: string;
-  private arch: string;
-}
-
-const DotNetCoreReleasesUrl: string =
-  'https://raw.githubusercontent.com/dotnet/core/master/release-notes/releases.json';
-=======
-// Load tempDirectory before it gets wiped by tool-cache
-let tempDirectory = process.env['RUNNER_TEMPDIRECTORY'] || '';
-import * as core from '@actions/core';
-import * as exec from '@actions/exec';
-import * as io from '@actions/io';
-import * as tc from '@actions/tool-cache';
-import httpClient = require('typed-rest-client/HttpClient');
-import {HttpClientResponse} from 'typed-rest-client/HttpClient';
-import {chmodSync} from 'fs';
-import * as os from 'os';
-import * as path from 'path';
-import * as semver from 'semver';
-import * as util from 'util';
-
-const IS_WINDOWS = process.platform === 'win32';
-
-if (!tempDirectory) {
-  let baseLocation;
-  if (IS_WINDOWS) {
-    // On windows use the USERPROFILE env variable
-    baseLocation = process.env['USERPROFILE'] || 'C:\\';
-  } else {
-    if (process.platform === 'darwin') {
-      baseLocation = '/Users';
-    } else {
-      baseLocation = '/home';
-    }
-  }
-  tempDirectory = path.join(baseLocation, 'actions', 'temp');
-}
-
-export class DotnetCoreInstaller {
-  constructor(version: string) {
-    if (semver.valid(semver.clean(version) || '') == null) {
-      throw 'Implicit version not permitted';
-    }
-    this.version = version;
-    this.cachedToolName = 'dncs';
-    this.arch = 'x64';
-  }
-
-  public async installDotnet() {
-    // Check cache
-    let toolPath: string;
-    let osSuffixes = await this.detectMachineOS();
-    let parts = osSuffixes[0].split('-');
-    if (parts.length > 1) {
-      this.arch = parts[1];
-    }
-    toolPath = this.getLocalTool();
-
-    if (!toolPath) {
-      // download, extract, cache
-      console.log('Getting a download url', this.version);
-      let downloadUrls = await this.getDownloadUrls(osSuffixes, this.version);
-      toolPath = await this.downloadAndInstall(downloadUrls);
-    } else {
-      console.log('Using cached tool');
-    }
-
-    // Need to set this so that .NET Core global tools find the right locations.
-    core.exportVariable('DOTNET_ROOT', toolPath);
-
-    // Prepend the tools path. instructs the agent to prepend for future tasks
-    core.addPath(toolPath);
-  }
-
-  private getLocalTool(): string {
-    console.log('Checking tool cache');
-    return tc.find(this.cachedToolName, this.version, this.arch);
-  }
-
-  private async detectMachineOS(): Promise<string[]> {
-    let osSuffix = [];
-    let output = '';
-
-    let resultCode = 0;
-    if (IS_WINDOWS) {
-      let escapedScript = path
-        .join(__dirname, '..', 'externals', 'get-os-platform.ps1')
-        .replace(/'/g, "''");
-      let command = `& '${escapedScript}'`;
-
-      const powershellPath = await io.which('powershell', true);
-      resultCode = await exec.exec(
-        `"${powershellPath}"`,
-        [
-          '-NoLogo',
-          '-Sta',
-          '-NoProfile',
-          '-NonInteractive',
-          '-ExecutionPolicy',
-          'Unrestricted',
-          '-Command',
-          command
-        ],
-        {
-          listeners: {
-            stdout: (data: Buffer) => {
-              output += data.toString();
-            }
-          }
-        }
-      );
-    } else {
-      let scriptPath = path.join(
-        __dirname,
-        '..',
-        'externals',
-        'get-os-distro.sh'
-      );
-      chmodSync(scriptPath, '777');
-
-      const toolPath = await io.which(scriptPath, true);
-      resultCode = await exec.exec(`"${toolPath}"`, [], {
-        listeners: {
-          stdout: (data: Buffer) => {
-            output += data.toString();
-          }
-        }
-      });
-    }
-
-    if (resultCode != 0) {
-      throw `Failed to detect os with result code ${resultCode}. Output: ${output}`;
-    }
-
-    let index;
-    if ((index = output.indexOf('Primary:')) >= 0) {
-      let primary = output.substr(index + 'Primary:'.length).split(os.EOL)[0];
-      osSuffix.push(primary);
-    }
-
-    if ((index = output.indexOf('Legacy:')) >= 0) {
-      let legacy = output.substr(index + 'Legacy:'.length).split(os.EOL)[0];
-      osSuffix.push(legacy);
-    }
-
-    if (osSuffix.length == 0) {
-      throw 'Could not detect platform';
-    }
-
-    return osSuffix;
-  }
-
-  private async downloadAndInstall(downloadUrls: string[]) {
-    let downloaded = false;
-    let downloadPath = '';
-    for (const url of downloadUrls) {
-      try {
-        downloadPath = await tc.downloadTool(url);
-        downloaded = true;
-        break;
-      } catch (error) {
-        console.log('Could Not Download', url, JSON.stringify(error));
-      }
-    }
-
-    if (!downloaded) {
-      throw 'Failed to download package';
-    }
-
-    // extract
-    console.log('Extracting Package', downloadPath);
-    let extPath: string = IS_WINDOWS
-      ? await tc.extractZip(downloadPath)
-      : await tc.extractTar(downloadPath);
-
-    // cache tool
-    console.log('Caching tool');
-    let cachedDir = await tc.cacheDir(
-      extPath,
-      this.cachedToolName,
-      this.version,
-      this.arch
-    );
-
-    console.log('Successfully installed', this.version);
-    return cachedDir;
-  }
-
-  // OsSuffixes - The suffix which is a part of the file name ex- linux-x64, windows-x86
-  // Type - SDK / Runtime
-  // Version - Version of the SDK/Runtime
-  private async getDownloadUrls(
-    osSuffixes: string[],
-    version: string
-  ): Promise<string[]> {
-    let downloadUrls: string[] = [];
-
-    const httpCallbackClient = new httpClient.HttpClient(
-      'actions/setup-dotnet',
-      [],
-      {}
-    );
-    const releasesJsonUrl: string = await this.getReleasesJsonUrl(
-      httpCallbackClient,
-      version.split('.')
-    );
-
-    let releasesJSON = await httpCallbackClient.get(releasesJsonUrl);
-
-    let releasesInfo: any[] = JSON.parse(await releasesJSON.readBody())[
-      'releases'
-    ];
-    releasesInfo = releasesInfo.filter((releaseInfo: any) => {
-      return (
-        releaseInfo['sdk']['version'] === version ||
-        releaseInfo['sdk']['version-display'] === version
-      );
-    });
-
-    if (releasesInfo.length != 0) {
-      let release = releasesInfo[0];
-      let files: any[] = release['sdk']['files'];
-      files = files.filter((file: any) => {
-        if (file['rid'] == osSuffixes[0] || file['rid'] == osSuffixes[1]) {
-          return (
-            file['url'].endsWith('.zip') || file['url'].endsWith('.tar.gz')
-          );
-        }
-      });
-
-      if (files.length > 0) {
-        files.forEach((file: any) => {
-          downloadUrls.push(file['url']);
-        });
-      } else {
-        throw `The specified version's download links are not correctly formed in the supported versions document => ${releasesJsonUrl}`;
-      }
-    } else {
-      console.log(
-        `Could not fetch download information for version ${version}`
-      );
-      downloadUrls = await this.getFallbackDownloadUrls(version);
-    }
-
-    if (downloadUrls.length == 0) {
-      throw `Could not construct download URL. Please ensure that specified version ${version} is valid.`;
-    }
-
-    core.debug(`Got download urls ${downloadUrls}`);
-
-    return downloadUrls;
-  }
-
-  private async getReleasesJsonUrl(
-    httpCallbackClient: httpClient.HttpClient,
-    versionParts: string[]
-  ): Promise<string> {
-    const releasesIndex: HttpClientResponse = await httpCallbackClient.get(
-      DotNetCoreIndexUrl
-    );
-    let releasesInfo: any[] = JSON.parse(await releasesIndex.readBody())[
-      'releases-index'
-    ];
-    releasesInfo = releasesInfo.filter((info: any) => {
-      // channel-version is the first 2 elements of the version (e.g. 2.1), filter out versions that don't match 2.1.x.
-      const sdkParts: string[] = info['channel-version'].split('.');
-      if (versionParts.length >= 2 && versionParts[1] != 'x') {
-        return versionParts[0] == sdkParts[0] && versionParts[1] == sdkParts[1];
-      }
-      return versionParts[0] == sdkParts[0];
-    });
-    if (releasesInfo.length === 0) {
-      throw `Could not find info for version ${versionParts.join(
-        '.'
-      )} at ${DotNetCoreIndexUrl}`;
-    }
-    return releasesInfo[0]['releases.json'];
-  }
-
-  private async getFallbackDownloadUrls(version: string): Promise<string[]> {
-    let primaryUrlSearchString: string;
-    let legacyUrlSearchString: string;
-    let output = '';
-    let resultCode = 0;
-
-    if (IS_WINDOWS) {
-      let escapedScript = path
-        .join(__dirname, '..', 'externals', 'install-dotnet.ps1')
-        .replace(/'/g, "''");
-      let command = `& '${escapedScript}' -Version ${version} -DryRun`;
-
-      const powershellPath = await io.which('powershell', true);
-      resultCode = await exec.exec(
-        `"${powershellPath}"`,
-        [
-          '-NoLogo',
-          '-Sta',
-          '-NoProfile',
-          '-NonInteractive',
-          '-ExecutionPolicy',
-          'Unrestricted',
-          '-Command',
-          command
-        ],
-        {
-          listeners: {
-            stdout: (data: Buffer) => {
-              output += data.toString();
-            }
-          }
-        }
-      );
-
-      primaryUrlSearchString = 'dotnet-install: Primary named payload URL: ';
-      legacyUrlSearchString = 'dotnet-install: Legacy named payload URL: ';
-    } else {
-      let escapedScript = path
-        .join(__dirname, '..', 'externals', 'install-dotnet.sh')
-        .replace(/'/g, "''");
-      chmodSync(escapedScript, '777');
-
-      const scriptPath = await io.which(escapedScript, true);
-      resultCode = await exec.exec(
-        `"${scriptPath}"`,
-        ['--version', version, '--dry-run'],
-        {
-          listeners: {
-            stdout: (data: Buffer) => {
-              output += data.toString();
-            }
-          }
-        }
-      );
-
-      primaryUrlSearchString = 'dotnet-install: Primary named payload URL: ';
-      legacyUrlSearchString = 'dotnet-install: Legacy named payload URL: ';
-    }
-
-    if (resultCode != 0) {
-      throw `Failed to get download urls with result code ${resultCode}. ${output}`;
-    }
-
-    let primaryUrl: string = '';
-    let legacyUrl: string = '';
-    if (!!output && output.length > 0) {
-      let lines: string[] = output.split(os.EOL);
-
-      // Fallback to \n if initial split doesn't work (not consistent across versions)
-      if (lines.length === 1) {
-        lines = output.split('\n');
-      }
-      if (!!lines && lines.length > 0) {
-        lines.forEach((line: string) => {
-          if (!line) {
-            return;
-          }
-          var primarySearchStringIndex = line.indexOf(primaryUrlSearchString);
-          if (primarySearchStringIndex > -1) {
-            primaryUrl = line.substring(
-              primarySearchStringIndex + primaryUrlSearchString.length
-            );
-            return;
-          }
-
-          var legacySearchStringIndex = line.indexOf(legacyUrlSearchString);
-          if (legacySearchStringIndex > -1) {
-            legacyUrl = line.substring(
-              legacySearchStringIndex + legacyUrlSearchString.length
-            );
-            return;
-          }
-        });
-      }
-    }
-
-    return [primaryUrl, legacyUrl];
-  }
-
-  private version: string;
-  private cachedToolName: string;
-  private arch: string;
-}
-
-const DotNetCoreIndexUrl: string =
-  'https://dotnetcli.blob.core.windows.net/dotnet/release-metadata/releases-index.json';
->>>>>>> 719c622d
+// Load tempDirectory before it gets wiped by tool-cache
+let tempDirectory = process.env['RUNNER_TEMPDIRECTORY'] || '';
+import * as core from '@actions/core';
+import * as exec from '@actions/exec';
+import * as io from '@actions/io';
+import * as tc from '@actions/tool-cache';
+import httpClient = require('typed-rest-client/HttpClient');
+import {HttpClientResponse} from 'typed-rest-client/HttpClient';
+import {chmodSync} from 'fs';
+import * as os from 'os';
+import * as path from 'path';
+import * as semver from 'semver';
+import * as util from 'util';
+
+const IS_WINDOWS = process.platform === 'win32';
+
+if (!tempDirectory) {
+  let baseLocation;
+  if (IS_WINDOWS) {
+    // On windows use the USERPROFILE env variable
+    baseLocation = process.env['USERPROFILE'] || 'C:\\';
+  } else {
+    if (process.platform === 'darwin') {
+      baseLocation = '/Users';
+    } else {
+      baseLocation = '/home';
+    }
+  }
+  tempDirectory = path.join(baseLocation, 'actions', 'temp');
+}
+
+export class DotnetCoreInstaller {
+  constructor(version: string) {
+    if (semver.valid(semver.clean(version) || '') == null) {
+      throw 'Implicit version not permitted';
+    }
+    this.version = version;
+    this.cachedToolName = 'dncs';
+    this.arch = 'x64';
+  }
+
+  public async installDotnet() {
+    // Check cache
+    let toolPath: string;
+    let osSuffixes = await this.detectMachineOS();
+    let parts = osSuffixes[0].split('-');
+    if (parts.length > 1) {
+      this.arch = parts[1];
+    }
+    toolPath = this.getLocalTool();
+
+    if (!toolPath) {
+      // download, extract, cache
+      console.log('Getting a download url', this.version);
+      let downloadUrls = await this.getDownloadUrls(osSuffixes, this.version);
+      toolPath = await this.downloadAndInstall(downloadUrls);
+    } else {
+      console.log('Using cached tool');
+    }
+
+    // Need to set this so that .NET Core global tools find the right locations.
+    core.exportVariable('DOTNET_ROOT', toolPath);
+
+    // Prepend the tools path. instructs the agent to prepend for future tasks
+    core.addPath(toolPath);
+  }
+
+  private getLocalTool(): string {
+    console.log('Checking tool cache');
+    return tc.find(this.cachedToolName, this.version, this.arch);
+  }
+
+  private async detectMachineOS(): Promise<string[]> {
+    let osSuffix: string[] = [];
+    let output = '';
+
+    let resultCode = 0;
+    if (IS_WINDOWS) {
+      let escapedScript = path
+        .join(__dirname, '..', 'externals', 'get-os-platform.ps1')
+        .replace(/'/g, "''");
+      let command = `& '${escapedScript}'`;
+
+      const powershellPath = await io.which('powershell', true);
+      resultCode = await exec.exec(
+        `"${powershellPath}"`,
+        [
+          '-NoLogo',
+          '-Sta',
+          '-NoProfile',
+          '-NonInteractive',
+          '-ExecutionPolicy',
+          'Unrestricted',
+          '-Command',
+          command
+        ],
+        {
+          listeners: {
+            stdout: (data: Buffer) => {
+              output += data.toString();
+            }
+          }
+        }
+      );
+    } else {
+      let scriptPath = path.join(
+        __dirname,
+        '..',
+        'externals',
+        'get-os-distro.sh'
+      );
+      chmodSync(scriptPath, '777');
+
+      const toolPath = await io.which(scriptPath, true);
+      resultCode = await exec.exec(`"${toolPath}"`, [], {
+        listeners: {
+          stdout: (data: Buffer) => {
+            output += data.toString();
+          }
+        }
+      });
+    }
+
+    if (resultCode != 0) {
+      throw `Failed to detect os with result code ${resultCode}. Output: ${output}`;
+    }
+
+    let index;
+    if ((index = output.indexOf('Primary:')) >= 0) {
+      let primary = output.substr(index + 'Primary:'.length).split(os.EOL)[0];
+      osSuffix.push(primary);
+    }
+
+    if ((index = output.indexOf('Legacy:')) >= 0) {
+      let legacy = output.substr(index + 'Legacy:'.length).split(os.EOL)[0];
+      osSuffix.push(legacy);
+    }
+
+    if (osSuffix.length == 0) {
+      throw 'Could not detect platform';
+    }
+
+    return osSuffix;
+  }
+
+  private async downloadAndInstall(downloadUrls: string[]) {
+    let downloaded = false;
+    let downloadPath = '';
+    for (const url of downloadUrls) {
+      try {
+        downloadPath = await tc.downloadTool(url);
+        downloaded = true;
+        break;
+      } catch (error) {
+        console.log('Could Not Download', url, JSON.stringify(error));
+      }
+    }
+
+    if (!downloaded) {
+      throw 'Failed to download package';
+    }
+
+    // extract
+    console.log('Extracting Package', downloadPath);
+    let extPath: string = IS_WINDOWS
+      ? await tc.extractZip(downloadPath)
+      : await tc.extractTar(downloadPath);
+
+    // cache tool
+    console.log('Caching tool');
+    let cachedDir = await tc.cacheDir(
+      extPath,
+      this.cachedToolName,
+      this.version,
+      this.arch
+    );
+
+    console.log('Successfully installed', this.version);
+    return cachedDir;
+  }
+
+  // OsSuffixes - The suffix which is a part of the file name ex- linux-x64, windows-x86
+  // Type - SDK / Runtime
+  // Version - Version of the SDK/Runtime
+  private async getDownloadUrls(
+    osSuffixes: string[],
+    version: string
+  ): Promise<string[]> {
+    let downloadUrls: string[] = [];
+
+    const httpCallbackClient = new httpClient.HttpClient(
+      'actions/setup-dotnet',
+      [],
+      {}
+    );
+    const releasesJsonUrl: string = await this.getReleasesJsonUrl(
+      httpCallbackClient,
+      version.split('.')
+    );
+
+    let releasesJSON = await httpCallbackClient.get(releasesJsonUrl);
+
+    let releasesInfo: any[] = JSON.parse(await releasesJSON.readBody())[
+      'releases'
+    ];
+    releasesInfo = releasesInfo.filter((releaseInfo: any) => {
+      return (
+        releaseInfo['sdk']['version'] === version ||
+        releaseInfo['sdk']['version-display'] === version
+      );
+    });
+
+    if (releasesInfo.length != 0) {
+      let release = releasesInfo[0];
+      let files: any[] = release['sdk']['files'];
+      files = files.filter((file: any) => {
+        if (file['rid'] == osSuffixes[0] || file['rid'] == osSuffixes[1]) {
+          return (
+            file['url'].endsWith('.zip') || file['url'].endsWith('.tar.gz')
+          );
+        }
+      });
+
+      if (files.length > 0) {
+        files.forEach((file: any) => {
+          downloadUrls.push(file['url']);
+        });
+      } else {
+        throw `The specified version's download links are not correctly formed in the supported versions document => ${releasesJsonUrl}`;
+      }
+    } else {
+      console.log(
+        `Could not fetch download information for version ${version}`
+      );
+      downloadUrls = await this.getFallbackDownloadUrls(version);
+    }
+
+    if (downloadUrls.length == 0) {
+      throw `Could not construct download URL. Please ensure that specified version ${version} is valid.`;
+    }
+
+    core.debug(`Got download urls ${downloadUrls}`);
+
+    return downloadUrls;
+  }
+
+  private async getReleasesJsonUrl(
+    httpCallbackClient: httpClient.HttpClient,
+    versionParts: string[]
+  ): Promise<string> {
+    const releasesIndex: HttpClientResponse = await httpCallbackClient.get(
+      DotNetCoreIndexUrl
+    );
+    let releasesInfo: any[] = JSON.parse(await releasesIndex.readBody())[
+      'releases-index'
+    ];
+    releasesInfo = releasesInfo.filter((info: any) => {
+      // channel-version is the first 2 elements of the version (e.g. 2.1), filter out versions that don't match 2.1.x.
+      const sdkParts: string[] = info['channel-version'].split('.');
+      if (versionParts.length >= 2 && versionParts[1] != 'x') {
+        return versionParts[0] == sdkParts[0] && versionParts[1] == sdkParts[1];
+      }
+      return versionParts[0] == sdkParts[0];
+    });
+    if (releasesInfo.length === 0) {
+      throw `Could not find info for version ${versionParts.join(
+        '.'
+      )} at ${DotNetCoreIndexUrl}`;
+    }
+    return releasesInfo[0]['releases.json'];
+  }
+
+  private async getFallbackDownloadUrls(version: string): Promise<string[]> {
+    let primaryUrlSearchString: string;
+    let legacyUrlSearchString: string;
+    let output = '';
+    let resultCode = 0;
+
+    if (IS_WINDOWS) {
+      let escapedScript = path
+        .join(__dirname, '..', 'externals', 'install-dotnet.ps1')
+        .replace(/'/g, "''");
+      let command = `& '${escapedScript}' -Version ${version} -DryRun`;
+
+      const powershellPath = await io.which('powershell', true);
+      resultCode = await exec.exec(
+        `"${powershellPath}"`,
+        [
+          '-NoLogo',
+          '-Sta',
+          '-NoProfile',
+          '-NonInteractive',
+          '-ExecutionPolicy',
+          'Unrestricted',
+          '-Command',
+          command
+        ],
+        {
+          listeners: {
+            stdout: (data: Buffer) => {
+              output += data.toString();
+            }
+          }
+        }
+      );
+
+      primaryUrlSearchString = 'dotnet-install: Primary named payload URL: ';
+      legacyUrlSearchString = 'dotnet-install: Legacy named payload URL: ';
+    } else {
+      let escapedScript = path
+        .join(__dirname, '..', 'externals', 'install-dotnet.sh')
+        .replace(/'/g, "''");
+      chmodSync(escapedScript, '777');
+
+      const scriptPath = await io.which(escapedScript, true);
+      resultCode = await exec.exec(
+        `"${scriptPath}"`,
+        ['--version', version, '--dry-run'],
+        {
+          listeners: {
+            stdout: (data: Buffer) => {
+              output += data.toString();
+            }
+          }
+        }
+      );
+
+      primaryUrlSearchString = 'dotnet-install: Primary named payload URL: ';
+      legacyUrlSearchString = 'dotnet-install: Legacy named payload URL: ';
+    }
+
+    if (resultCode != 0) {
+      throw `Failed to get download urls with result code ${resultCode}. ${output}`;
+    }
+
+    let primaryUrl: string = '';
+    let legacyUrl: string = '';
+    if (!!output && output.length > 0) {
+      let lines: string[] = output.split(os.EOL);
+
+      // Fallback to \n if initial split doesn't work (not consistent across versions)
+      if (lines.length === 1) {
+        lines = output.split('\n');
+      }
+      if (!!lines && lines.length > 0) {
+        lines.forEach((line: string) => {
+          if (!line) {
+            return;
+          }
+          var primarySearchStringIndex = line.indexOf(primaryUrlSearchString);
+          if (primarySearchStringIndex > -1) {
+            primaryUrl = line.substring(
+              primarySearchStringIndex + primaryUrlSearchString.length
+            );
+            return;
+          }
+
+          var legacySearchStringIndex = line.indexOf(legacyUrlSearchString);
+          if (legacySearchStringIndex > -1) {
+            legacyUrl = line.substring(
+              legacySearchStringIndex + legacyUrlSearchString.length
+            );
+            return;
+          }
+        });
+      }
+    }
+
+    return [primaryUrl, legacyUrl];
+  }
+
+  private version: string;
+  private cachedToolName: string;
+  private arch: string;
+}
+
+const DotNetCoreIndexUrl: string =
+  'https://dotnetcli.blob.core.windows.net/dotnet/release-metadata/releases-index.json';