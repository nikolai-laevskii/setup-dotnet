--- conflicted
+++ resolved
@@ -295,90 +295,6 @@
         expect(path).toContain(process.env['DOTNET_INSTALL_DIR']);
       });
     });
-<<<<<<< HEAD
-    const response: hc.HttpClientResponse = await httpCallbackClient.get(
-      'https://dot.net/v1/dotnet-install.ps1'
-    );
-    expect(response.message.statusCode).toBe(200);
-    const upToDateContents: string = await response.readBody();
-    const currentContents: string = fs
-      .readFileSync(
-        path.join(__dirname, '..', 'externals', 'install-dotnet.ps1')
-      )
-      .toString();
-    expect(normalizeFileContents(currentContents)).toBe(
-      normalizeFileContents(upToDateContents)
-    );
-  }, 30000);
-});
-
-describe('DotnetVersionResolver tests', () => {
-  each([
-    '3.1',
-    '3.x',
-    '3.1.x',
-    '3.1.*',
-    '3.1.X',
-    '3.1.2',
-    '3.1.0-preview1'
-  ]).test(
-    "if valid version: '%s' is supplied, it should return version object with some value",
-    async version => {
-      const dotnetVersionResolver = new installer.DotnetVersionResolver(
-        version
-      );
-      const versionObject = await dotnetVersionResolver.createDotnetVersion();
-
-      expect(!!versionObject.value).toBe(true);
-    }
-  );
-
-  each([
-    '.',
-    '..',
-    ' . ',
-    '. ',
-    ' .',
-    ' . . ',
-    ' .. ',
-    ' .  ',
-    '-1.-1',
-    '-1',
-    '-1.-1.-1',
-    '..3',
-    '1..3',
-    '1..',
-    '.2.3',
-    '.2.x',
-    '*.',
-    '1.2.',
-    '1.2.-abc',
-    'a.b',
-    'a.b.c',
-    'a.b.c-preview',
-    ' 0 . 1 . 2 ',
-    'invalid'
-  ]).test(
-    "if invalid version: '%s' is supplied, it should throw",
-    async version => {
-      const dotnetVersionResolver = new installer.DotnetVersionResolver(
-        version
-      );
-
-      await expect(
-        async () => await dotnetVersionResolver.createDotnetVersion()
-      ).rejects.toThrow();
-    }
-  );
-
-  each(['3.1', '3.1.x', '3.1.*', '3.1.X']).test(
-    "if version: '%s' that can be resolved to 'channel' option is supplied, it should set type to 'channel' in version object",
-    async version => {
-      const dotnetVersionResolver = new installer.DotnetVersionResolver(
-        version
-      );
-      const versionObject = await dotnetVersionResolver.createDotnetVersion();
-=======
   });
 
   describe('DotnetVersionResolver tests', () => {
@@ -442,7 +358,6 @@
           ).rejects.toThrow();
         }
       );
->>>>>>> aa983c55
 
       each(['3', '3.1', '3.1.x', '3.1.*', '3.1.X', '6.0.2xx']).test(
         "if version that can be resolved to 'channel' option is supplied (%s), it should set type to 'channel' in version object",
@@ -474,37 +389,6 @@
           expect(versionObject.qualityFlag).toBe(true);
         }
       );
-<<<<<<< HEAD
-      const versionObject = await dotnetVersionResolver.createDotnetVersion();
-
-      expect(versionObject.type.toLowerCase().includes('channel')).toBe(true);
-      expect(versionObject.qualityFlag).toBe(true);
-    }
-  );
-
-  each(['3.1.2', '3.1.0-preview1']).test(
-    "if version: '%s' that can be resolved to 'version' option is supplied, it should set quality flag to 'false' and type to 'version' in version object",
-    async version => {
-      const dotnetVersionResolver = new installer.DotnetVersionResolver(
-        version
-      );
-      const versionObject = await dotnetVersionResolver.createDotnetVersion();
-
-      expect(versionObject.type.toLowerCase().includes('version')).toBe(true);
-      expect(versionObject.qualityFlag).toBe(false);
-    }
-  );
-
-  each(['3.1.2', '3.1']).test(
-    'it should create proper line arguments for powershell/bash installation scripts',
-    async version => {
-      const dotnetVersionResolver = new installer.DotnetVersionResolver(
-        version
-      );
-      const versionObject = await dotnetVersionResolver.createDotnetVersion();
-      const windowsRegEx = new RegExp(/^-[VC]/);
-      const nonWindowsRegEx = new RegExp(/^--[vc]/);
-=======
 
       each(['3.1.2', '3.1.0-preview1']).test(
         "if version that can be resolved to 'version' option is supplied (%s), it should set quality flag to 'false' and type to 'version' in version object",
@@ -542,7 +426,6 @@
           }
         }
       );
->>>>>>> aa983c55
 
       it(`should throw if dotnet-version is supplied in A.B.Cxx syntax with major tag lower that 5`, async () => {
         const version = '3.0.1xx';
